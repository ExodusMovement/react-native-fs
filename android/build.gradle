--- conflicted
+++ resolved
@@ -15,21 +15,12 @@
 apply plugin: 'com.android.library'
 
 android {
-<<<<<<< HEAD
     compileSdkVersion safeExtGet('compileSdkVersion', 26)
     buildToolsVersion safeExtGet('buildToolsVersion', '26.0.3')
 
     defaultConfig {
         minSdkVersion safeExtGet('minSdkVersion', 16)
-        targetSdkVersion safeExtGet('targetSdkVersion', 22)
-=======
-        compileSdkVersion safeExtGet('compileSdkVersion', 26)
-        buildToolsVersion safeExtGet('buildToolsVersion', '26.0.3')
-
-  defaultConfig {
-        minSdkVersion safeExtGet('minSdkVersion', 16)
         targetSdkVersion safeExtGet('targetSdkVersion', 26)
->>>>>>> 6532483a
         versionCode 1
         versionName "1.0"
     }
