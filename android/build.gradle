--- conflicted
+++ resolved
@@ -11,13 +11,8 @@
 apply plugin: 'com.android.library'
 
 android {
-<<<<<<< HEAD
-    compileSdkVersion 26
-    buildToolsVersion "26.0.0"
-=======
     compileSdkVersion 25
     buildToolsVersion "25.0.0"
->>>>>>> 68d8764f
 
     defaultConfig {
         minSdkVersion 16
