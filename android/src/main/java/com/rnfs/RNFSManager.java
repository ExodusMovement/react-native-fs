package com.rnfs;

import java.io.IOException;
import java.util.Map;
import java.util.HashMap;

import android.os.Environment;
import android.os.StatFs;
import android.util.Base64;
import android.support.annotation.Nullable;
import android.util.SparseArray;

import java.io.File;
import java.io.OutputStream;
import java.io.InputStream;
import java.io.FileOutputStream;
import java.io.FileInputStream;
import java.io.FileNotFoundException;
import java.net.URL;

import com.facebook.react.bridge.ReactApplicationContext;
import com.facebook.react.bridge.ReactContext;
import com.facebook.react.bridge.ReactContextBaseJavaModule;
import com.facebook.react.bridge.ReactMethod;
import com.facebook.react.bridge.Promise;
import com.facebook.react.bridge.ReadableMap;
import com.facebook.react.bridge.WritableMap;
import com.facebook.react.bridge.Arguments;
import com.facebook.react.bridge.WritableArray;
import com.facebook.react.modules.core.RCTNativeAppEventEmitter;

public class RNFSManager extends ReactContextBaseJavaModule {

<<<<<<< HEAD
  private static final String RNFSDocumentDirectoryPath = "RNFSDocumentDirectoryPath";
  private static final String RNFSExternalDirectoryPath = "RNFSExternalDirectoryPath";
  private static final String RNFSPicturesDirectoryPath = "RNFSPicturesDirectoryPath";
  private static final String RNFSTemporaryDirectoryPath = "RNFSTemporaryDirectoryPath";
  private static final String RNFSCachesDirectoryPath = "RNFSCachesDirectoryPath";
  private static final String RNFSDocumentDirectory = "RNFSDocumentDirectory";
=======
  private static final String NSDocumentDirectoryPath = "NSDocumentDirectoryPath";
  private static final String NSExternalDirectoryPath = "NSExternalDirectoryPath";
  private static final String NSExternalStorageDirectoryPath = "NSExternalStorageDirectoryPath";
  private static final String NSPicturesDirectoryPath = "NSPicturesDirectoryPath";
  private static final String NSTemporaryDirectoryPath = "NSTemporaryDirectoryPath";
  private static final String NSCachesDirectoryPath = "NSCachesDirectoryPath";
  private static final String NSDocumentDirectory = "NSDocumentDirectory";
>>>>>>> bd63b344

  private static final String RNFSFileTypeRegular = "RNFSFileTypeRegular";
  private static final String RNFSFileTypeDirectory = "RNFSFileTypeDirectory";

  private SparseArray<Downloader> downloaders = new SparseArray<Downloader>();

  public RNFSManager(ReactApplicationContext reactContext) {
    super(reactContext);
  }

  @Override
  public String getName() {
    return "RNFSManager";
  }

  @ReactMethod
  public void writeFile(String filepath, String base64Content, Promise promise) {
    try {
      byte[] bytes = Base64.decode(base64Content, Base64.DEFAULT);

      FileOutputStream outputStream = new FileOutputStream(filepath, false);
      outputStream.write(bytes);
      outputStream.close();

      promise.resolve(null);
    } catch (Exception ex) {
      ex.printStackTrace();
      reject(promise, filepath, ex);
    }
  }

  @ReactMethod
  public void appendFile(String filepath, String base64Content, Promise promise) {
    try {
      byte[] bytes = Base64.decode(base64Content, Base64.DEFAULT);

      FileOutputStream outputStream = new FileOutputStream(filepath, true);
      outputStream.write(bytes);
      outputStream.close();

      promise.resolve(null);
    } catch (Exception ex) {
      ex.printStackTrace();
      reject(promise, filepath, ex);
    }
  }

  @ReactMethod
  public void exists(String filepath, Promise promise) {
    try {
      File file = new File(filepath);
      promise.resolve(file.exists());
    } catch (Exception ex) {
      ex.printStackTrace();
      reject(promise, filepath, ex);
    }
  }

  @ReactMethod
  public void readFile(String filepath, Promise promise) {
    try {
      File file = new File(filepath);

      if (file.isDirectory()) {
        rejectFileIsDirectory(promise);
        return;
      }

      if (!file.exists()) {
        rejectFileNotFound(promise, filepath);
        return;
      }

      FileInputStream inputStream = new FileInputStream(filepath);
      byte[] buffer = new byte[(int)file.length()];
      inputStream.read(buffer);

      String base64Content = Base64.encodeToString(buffer, Base64.NO_WRAP);

      promise.resolve(base64Content);
    } catch (Exception ex) {
      ex.printStackTrace();
      reject(promise, filepath, ex);
    }
  }

  @ReactMethod
  public void moveFile(String filepath, String destPath, Promise promise) {
    try {
      File inFile = new File(filepath);

      if (!inFile.renameTo(new File(destPath))) {
        copyFile(filepath, destPath);

        inFile.delete();
      }

      promise.resolve(true);
    } catch (Exception ex) {
      ex.printStackTrace();
      reject(promise, filepath, ex);
    }
  }

  @ReactMethod
  public void copyFile(String filepath, String destPath, Promise promise) {
    try {
      copyFile(filepath, destPath);

      promise.resolve(null);
    } catch (Exception ex) {
      ex.printStackTrace();
      reject(promise, filepath, ex);
    }
  }

  private void copyFile(String filepath, String destPath) throws IOException {
    InputStream in = new FileInputStream(filepath);
    OutputStream out = new FileOutputStream(destPath);

    byte[] buffer = new byte[1024];
    int length;
    while ((length = in.read(buffer)) > 0) {
      out.write(buffer, 0, length);
    }
    in.close();
    out.close();
  }

  @ReactMethod
  public void readDir(String directory, Promise promise) {
    try {
      File file = new File(directory);

      if (!file.exists()) throw new Exception("Folder does not exist");

      File[] files = file.listFiles();

      WritableArray fileMaps = Arguments.createArray();

      for (File childFile : files) {
        WritableMap fileMap = Arguments.createMap();

        fileMap.putString("name", childFile.getName());
        fileMap.putString("path", childFile.getAbsolutePath());
        fileMap.putInt("size", (int)childFile.length());
        fileMap.putInt("type", childFile.isDirectory() ? 1 : 0);

        fileMaps.pushMap(fileMap);
      }

      promise.resolve(fileMaps);
    } catch (Exception ex) {
      ex.printStackTrace();
      reject(promise, directory, ex);
    }
  }

  @ReactMethod
  public void stat(String filepath, Promise promise) {
    try {
      File file = new File(filepath);

      if (!file.exists()) throw new Exception("File does not exist");

      WritableMap statMap = Arguments.createMap();

      statMap.putInt("ctime", (int)(file.lastModified() / 1000));
      statMap.putInt("mtime", (int)(file.lastModified() / 1000));
      statMap.putInt("size", (int)file.length());
      statMap.putInt("type", file.isDirectory() ? 1 : 0);

      promise.resolve(statMap);
    } catch (Exception ex) {
      ex.printStackTrace();
      reject(promise, filepath, ex);
    }
  }

  @ReactMethod
  public void unlink(String filepath, Promise promise) {
    try {
      File file = new File(filepath);

      if (!file.exists()) throw new Exception("File does not exist");

      DeleteRecursive(file);

      promise.resolve(null);
    } catch (Exception ex) {
      ex.printStackTrace();
      reject(promise, filepath, ex);
    }
  }

  private void DeleteRecursive(File fileOrDirectory) {
    if (fileOrDirectory.isDirectory()) {
      for (File child : fileOrDirectory.listFiles()) {
        DeleteRecursive(child);
      }
    }

    fileOrDirectory.delete();
  }

  @ReactMethod
  public void mkdir(String filepath, ReadableMap options, Promise promise) {
    try {
      File file = new File(filepath);

      file.mkdirs();

      boolean exists = file.exists();

      if (!exists) throw new Exception("Directory could not be created");

      promise.resolve(null);
    } catch (Exception ex) {
      ex.printStackTrace();
      reject(promise, filepath, ex);
    }
  }

  private void sendEvent(ReactContext reactContext, String eventName, @Nullable WritableMap params) {
    reactContext
    .getJSModule(RCTNativeAppEventEmitter.class)
    .emit(eventName, params);
  }

  @ReactMethod
  public void downloadFile(final ReadableMap options, final Promise promise) {
    try {
      File file = new File(options.getString("toFile"));
      URL url = new URL(options.getString("fromUrl"));
      final int jobId = options.getInt("jobId");
      ReadableMap headers = options.getMap("headers");
      int progressDivider = options.getInt("progressDivider");

      DownloadParams params = new DownloadParams();

      params.src = url;
      params.dest = file;
      params.headers = headers;
      params.progressDivider = progressDivider;

      params.onTaskCompleted = new DownloadParams.OnTaskCompleted() {
        public void onTaskCompleted(DownloadResult res) {
          if (res.exception == null) {
            WritableMap infoMap = Arguments.createMap();

            infoMap.putInt("jobId", jobId);
            infoMap.putInt("statusCode", res.statusCode);
            infoMap.putInt("bytesWritten", res.bytesWritten);

            promise.resolve(infoMap);
          } else {
            reject(promise, options.getString("toFile"), res.exception);
          }
        }
      };

      params.onDownloadBegin = new DownloadParams.OnDownloadBegin() {
        public void onDownloadBegin(int statusCode, int contentLength, Map<String, String> headers) {
          WritableMap headersMap = Arguments.createMap();

          for (Map.Entry<String, String> entry : headers.entrySet()) {
            headersMap.putString(entry.getKey(), entry.getValue());
          }

          WritableMap data = Arguments.createMap();

          data.putInt("jobId", jobId);
          data.putInt("statusCode", statusCode);
          data.putInt("contentLength", contentLength);
          data.putMap("headers", headersMap);

          sendEvent(getReactApplicationContext(), "DownloadBegin-" + jobId, data);
        }
      };

      params.onDownloadProgress = new DownloadParams.OnDownloadProgress() {
        public void onDownloadProgress(int contentLength, int bytesWritten) {
          WritableMap data = Arguments.createMap();

          data.putInt("jobId", jobId);
          data.putInt("contentLength", contentLength);
          data.putInt("bytesWritten", bytesWritten);

          sendEvent(getReactApplicationContext(), "DownloadProgress-" + jobId, data);
        }
      };

      Downloader downloader = new Downloader();

      downloader.execute(params);

      this.downloaders.put(jobId, downloader);
    } catch (Exception ex) {
      ex.printStackTrace();
      reject(promise, options.getString("toFile"), ex);
    }
  }

  @ReactMethod
  public void stopDownload(int jobId) {
    Downloader downloader = this.downloaders.get(jobId);

    if (downloader != null) {
      downloader.stop();
    }
  }

  @ReactMethod
  public void pathForBundle(String bundleNamed, Promise promise) {
    // TODO: Not sure what equilivent would be?
  }

  @ReactMethod
  public void getFSInfo(Promise promise) {
    File path = Environment.getDataDirectory();
    StatFs stat = new StatFs(path.getPath());
    long totalSpace;
    long freeSpace;
    if (android.os.Build.VERSION.SDK_INT >= 18) {
      totalSpace = stat.getTotalBytes();
      freeSpace = stat.getFreeBytes();
    } else {
      long blockSize = stat.getBlockSize();
      totalSpace = blockSize * stat.getBlockCount();
      freeSpace = blockSize * stat.getAvailableBlocks();
    }
    WritableMap info = Arguments.createMap();
    info.putDouble("totalSpace", (double)totalSpace);   // Int32 too small, must use Double
    info.putDouble("freeSpace", (double)freeSpace);
    promise.resolve(info);
  }

  private void reject(Promise promise, String filepath, Exception ex) {
    if (ex instanceof FileNotFoundException) {
      rejectFileNotFound(promise, filepath);
      return;
    }

    promise.reject(null, ex.getMessage());
  }

  private void rejectFileNotFound(Promise promise, String filepath) {
    promise.reject("ENOENT", "ENOENT: no such file or directory, open '" + filepath + "'");
  }

  private void rejectFileIsDirectory(Promise promise) {
    promise.reject("EISDIR", "EISDIR: illegal operation on a directory, read");
  }

  @Override
  public Map<String, Object> getConstants() {
    final Map<String, Object> constants = new HashMap<>();
    constants.put(RNFSDocumentDirectory, 0);
    constants.put(RNFSDocumentDirectoryPath, this.getReactApplicationContext().getFilesDir().getAbsolutePath());
    constants.put(RNFSTemporaryDirectoryPath, null);
    File externalDirectory = this.getReactApplicationContext().getExternalFilesDir(null);
    if (externalDirectory != null) {
      constants.put(RNFSExternalDirectoryPath, externalDirectory.getAbsolutePath());
    } else {
      constants.put(RNFSExternalDirectoryPath, null);
    }
<<<<<<< HEAD
    constants.put(RNFSPicturesDirectoryPath, Environment.getExternalStoragePublicDirectory(Environment.DIRECTORY_PICTURES).getAbsolutePath());
    constants.put(RNFSCachesDirectoryPath, this.getReactApplicationContext().getCacheDir().getAbsolutePath());
    constants.put(RNFSFileTypeRegular, 0);
    constants.put(RNFSFileTypeDirectory, 1);
=======
    File externalStorageDirectory = this.getReactApplicationContext().getExternalStorageDirectory(null);
    if (externalStorageDirectory != null) {
        constants.put(NSExternalStorageDirectoryPath, externalStorageDirectory.getAbsolutePath());
    } else {
        constants.put(NSExternalStorageDirectoryPath, null);
    }
    constants.put(NSPicturesDirectoryPath, Environment.getExternalStoragePublicDirectory(Environment.DIRECTORY_PICTURES).getAbsolutePath());
    constants.put(NSCachesDirectoryPath, this.getReactApplicationContext().getCacheDir().getAbsolutePath());
    constants.put(NSFileTypeRegular, 0);
    constants.put(NSFileTypeDirectory, 1);
>>>>>>> bd63b344
    return constants;
  }
}<|MERGE_RESOLUTION|>--- conflicted
+++ resolved
@@ -31,22 +31,13 @@
 
 public class RNFSManager extends ReactContextBaseJavaModule {
 
-<<<<<<< HEAD
   private static final String RNFSDocumentDirectoryPath = "RNFSDocumentDirectoryPath";
   private static final String RNFSExternalDirectoryPath = "RNFSExternalDirectoryPath";
+  private static final String RNFSExternalStorageDirectoryPath = "RNFSExternalStorageDirectoryPath";
   private static final String RNFSPicturesDirectoryPath = "RNFSPicturesDirectoryPath";
   private static final String RNFSTemporaryDirectoryPath = "RNFSTemporaryDirectoryPath";
   private static final String RNFSCachesDirectoryPath = "RNFSCachesDirectoryPath";
   private static final String RNFSDocumentDirectory = "RNFSDocumentDirectory";
-=======
-  private static final String NSDocumentDirectoryPath = "NSDocumentDirectoryPath";
-  private static final String NSExternalDirectoryPath = "NSExternalDirectoryPath";
-  private static final String NSExternalStorageDirectoryPath = "NSExternalStorageDirectoryPath";
-  private static final String NSPicturesDirectoryPath = "NSPicturesDirectoryPath";
-  private static final String NSTemporaryDirectoryPath = "NSTemporaryDirectoryPath";
-  private static final String NSCachesDirectoryPath = "NSCachesDirectoryPath";
-  private static final String NSDocumentDirectory = "NSDocumentDirectory";
->>>>>>> bd63b344
 
   private static final String RNFSFileTypeRegular = "RNFSFileTypeRegular";
   private static final String RNFSFileTypeDirectory = "RNFSFileTypeDirectory";
@@ -413,23 +404,16 @@
     } else {
       constants.put(RNFSExternalDirectoryPath, null);
     }
-<<<<<<< HEAD
     constants.put(RNFSPicturesDirectoryPath, Environment.getExternalStoragePublicDirectory(Environment.DIRECTORY_PICTURES).getAbsolutePath());
     constants.put(RNFSCachesDirectoryPath, this.getReactApplicationContext().getCacheDir().getAbsolutePath());
     constants.put(RNFSFileTypeRegular, 0);
     constants.put(RNFSFileTypeDirectory, 1);
-=======
     File externalStorageDirectory = this.getReactApplicationContext().getExternalStorageDirectory(null);
     if (externalStorageDirectory != null) {
-        constants.put(NSExternalStorageDirectoryPath, externalStorageDirectory.getAbsolutePath());
+        constants.put(RNFSExternalStorageDirectoryPath, externalStorageDirectory.getAbsolutePath());
     } else {
-        constants.put(NSExternalStorageDirectoryPath, null);
-    }
-    constants.put(NSPicturesDirectoryPath, Environment.getExternalStoragePublicDirectory(Environment.DIRECTORY_PICTURES).getAbsolutePath());
-    constants.put(NSCachesDirectoryPath, this.getReactApplicationContext().getCacheDir().getAbsolutePath());
-    constants.put(NSFileTypeRegular, 0);
-    constants.put(NSFileTypeDirectory, 1);
->>>>>>> bd63b344
+        constants.put(RNFSExternalStorageDirectoryPath, null);
+    }
     return constants;
   }
 }