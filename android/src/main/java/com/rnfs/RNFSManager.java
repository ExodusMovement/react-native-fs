package com.rnfs;

import java.util.Map;
import java.util.HashMap;

import android.os.Environment;
import android.os.StatFs;
import android.util.Base64;
import android.support.annotation.Nullable;
import android.util.SparseArray;

import java.io.File;
import java.io.FileOutputStream;
import java.io.FileInputStream;
import java.net.URL;

import com.facebook.react.bridge.ReactApplicationContext;
import com.facebook.react.bridge.ReactContext;
import com.facebook.react.bridge.ReactContextBaseJavaModule;
import com.facebook.react.bridge.ReactMethod;
import com.facebook.react.bridge.Promise;
import com.facebook.react.bridge.ReadableMap;
import com.facebook.react.bridge.WritableMap;
import com.facebook.react.bridge.Arguments;
import com.facebook.react.bridge.WritableArray;
import com.facebook.react.modules.core.RCTNativeAppEventEmitter;

public class RNFSManager extends ReactContextBaseJavaModule {

  private static final String NSDocumentDirectoryPath = "NSDocumentDirectoryPath";
  private static final String NSExternalDirectoryPath = "NSExternalDirectoryPath";
  private static final String NSPicturesDirectoryPath = "NSPicturesDirectoryPath";
  private static final String NSTemporaryDirectoryPath = "NSTemporaryDirectoryPath";
  private static final String NSCachesDirectoryPath = "NSCachesDirectoryPath";
  private static final String NSDocumentDirectory = "NSDocumentDirectory";

  private static final String NSFileTypeRegular = "NSFileTypeRegular";
  private static final String NSFileTypeDirectory = "NSFileTypeDirectory";

  private SparseArray<Downloader> downloaders = new SparseArray<Downloader>();

  public RNFSManager(ReactApplicationContext reactContext) {
    super(reactContext);
  }

  @Override
  public String getName() {
    return "RNFSManager";
  }

  @ReactMethod
  public void writeFile(String filepath, String base64Content, ReadableMap options, Promise promise) {
    try {
      byte[] bytes = Base64.decode(base64Content, Base64.DEFAULT);

      FileOutputStream outputStream = new FileOutputStream(filepath, false);
      outputStream.write(bytes);
      outputStream.close();

      callback.invoke(null, true, filepath);
    } catch (Exception ex) {
      ex.printStackTrace();
      callback.invoke(makeErrorPayload(ex));
    }
  }

  @ReactMethod
  public void appendFile(String filepath, String base64Content, ReadableMap options, Callback callback) {
    try {
      byte[] bytes = Base64.decode(base64Content, Base64.DEFAULT);

      FileOutputStream outputStream = new FileOutputStream(filepath, true);
      outputStream.write(bytes);
      outputStream.close();

      promise.resolve(true);
    } catch (Exception ex) {
      ex.printStackTrace();
      reject(promise, ex);
    }
  }

  @ReactMethod
  public void exists(String filepath, Promise promise) {
    try {
      File file = new File(filepath);
      promise.resolve(file.exists());
    } catch (Exception ex) {
      ex.printStackTrace();
      reject(promise, ex);
    }
  }

  @ReactMethod
  public void readFile(String filepath, Promise promise) {
    try {
      File file = new File(filepath);

      if (!file.exists()) throw new Exception("File does not exist");

      FileInputStream inputStream = new FileInputStream(filepath);
      byte[] buffer = new byte[(int)file.length()];
      inputStream.read(buffer);

      String base64Content = Base64.encodeToString(buffer, Base64.NO_WRAP);

      promise.resolve(base64Content);
    } catch (Exception ex) {
      ex.printStackTrace();
      reject(promise, ex);
    }
  }

  @ReactMethod
  public void moveFile(String filepath, String destPath, Promise promise) {
    try {
      File from = new File(filepath);
      File to = new File(destPath);
      from.renameTo(to);

      promise.resolve(true);
    } catch (Exception ex) {
      ex.printStackTrace();
      reject(promise, ex);
    }
  }

  @ReactMethod
  public void readDir(String directory, Promise promise) {
    try {
      File file = new File(directory);

      if (!file.exists()) throw new Exception("Folder does not exist");

      File[] files = file.listFiles();

      WritableArray fileMaps = Arguments.createArray();

      for (File childFile : files) {
        WritableMap fileMap = Arguments.createMap();

        fileMap.putString("name", childFile.getName());
        fileMap.putString("path", childFile.getAbsolutePath());
        fileMap.putInt("size", (int)childFile.length());
        fileMap.putInt("type", childFile.isDirectory() ? 1 : 0);

        fileMaps.pushMap(fileMap);
      }

      promise.resolve(fileMaps);
    } catch (Exception ex) {
      ex.printStackTrace();
      reject(promise, ex);
    }
  }

  @ReactMethod
  public void stat(String filepath, Promise promise) {
    try {
      File file = new File(filepath);

      if (!file.exists()) throw new Exception("File does not exist");

      WritableMap statMap = Arguments.createMap();

      statMap.putInt("ctime", (int)(file.lastModified() / 1000));
      statMap.putInt("mtime", (int)(file.lastModified() / 1000));
      statMap.putInt("size", (int)file.length());
      statMap.putInt("type", file.isDirectory() ? 1 : 0);

      promise.resolve(statMap);
    } catch (Exception ex) {
      ex.printStackTrace();
      reject(promise, ex);
    }
  }

  @ReactMethod
  public void unlink(String filepath, Promise promise) {
    try {
      File file = new File(filepath);

      if (!file.exists()) throw new Exception("File does not exist");

      boolean success = DeleteRecursive(file);

      promise.resolve(success);
    } catch (Exception ex) {
      ex.printStackTrace();
      reject(promise, ex);
    }
  }

  private boolean DeleteRecursive(File fileOrDirectory) {
    if (fileOrDirectory.isDirectory()) {
      for (File child : fileOrDirectory.listFiles()) {
        DeleteRecursive(child);
      }
    }

    return fileOrDirectory.delete();
  }

  @ReactMethod
  public void mkdir(String filepath, Boolean excludeFromBackup, Promise promise) {
    try {
      File file = new File(filepath);

      file.mkdirs();

      boolean success = file.exists();

      promise.resolve(success);
    } catch (Exception ex) {
      ex.printStackTrace();
      reject(promise, ex);
    }
  }

  private void sendEvent(ReactContext reactContext, String eventName, @Nullable WritableMap params) {
    reactContext
<<<<<<< HEAD
    .getJSModule(RCTNativeAppEventEmitter.class)
    .emit(eventName, params);
  }

  @ReactMethod
  public void downloadFile(ReadableMap options, final Callback callback) {
=======
      .getJSModule(DeviceEventManagerModule.RCTDeviceEventEmitter.class)
      .emit(eventName, params);
  }

  @ReactMethod
  public void downloadFile(String urlStr, final String filepath, final int jobId, final Promise promise) {
>>>>>>> 3285c3d3
    try {
      File file = new File(options.getString("toFile"));
      URL url = new URL(options.getString("fromUrl"));
      final int jobId = options.getInt("jobId");
      ReadableMap headers = options.getMap("headers");
      int progressDivider = options.getInt("progressDivider");

      DownloadParams params = new DownloadParams();

      params.src = url;
      params.dest = file;
      params.headers = headers;
      params.progressDivider = progressDivider;

      params.onTaskCompleted = new DownloadParams.OnTaskCompleted() {
        public void onTaskCompleted(DownloadResult res) {
          if (res.exception == null) {
            WritableMap infoMap = Arguments.createMap();

            infoMap.putInt("jobId", jobId);
            infoMap.putInt("statusCode", res.statusCode);
            infoMap.putInt("bytesWritten", res.bytesWritten);

            promise.resolve(infoMap);
          } else {
            reject(promise, res.exception);
          }
        }
      };

      params.onDownloadBegin = new DownloadParams.OnDownloadBegin() {
        public void onDownloadBegin(int statusCode, int contentLength, Map<String, String> headers) {
          WritableMap headersMap = Arguments.createMap();

          for (Map.Entry<String, String> entry : headers.entrySet()) {
            headersMap.putString(entry.getKey(), entry.getValue());
          }

          WritableMap data = Arguments.createMap();

          data.putInt("jobId", jobId);
          data.putInt("statusCode", statusCode);
          data.putInt("contentLength", contentLength);
          data.putMap("headers", headersMap);

          sendEvent(getReactApplicationContext(), "DownloadBegin-" + jobId, data);
        }
      };

      params.onDownloadProgress = new DownloadParams.OnDownloadProgress() {
        public void onDownloadProgress(int contentLength, int bytesWritten) {
          WritableMap data = Arguments.createMap();

          data.putInt("jobId", jobId);
          data.putInt("contentLength", contentLength);
          data.putInt("bytesWritten", bytesWritten);

          sendEvent(getReactApplicationContext(), "DownloadProgress-" + jobId, data);
        }
      };

      Downloader downloader = new Downloader();

      downloader.execute(params);

      this.downloaders.put(jobId, downloader);
    } catch (Exception ex) {
      ex.printStackTrace();
      reject(promise, ex);
    }
  }

  @ReactMethod
  public void stopDownload(int jobId) {
    Downloader downloader = this.downloaders.get(jobId);

    if (downloader != null) {
      downloader.stop();
    }
  }

  @ReactMethod
  public void pathForBundle(String bundleNamed, Promise promise) {
    // TODO: Not sure what equilivent would be?
  }

  @ReactMethod
  public void getFSInfo(Promise promise) {
    File path = Environment.getDataDirectory();
    StatFs stat = new StatFs(path.getPath());
    long totalSpace;
    long freeSpace;
    if (android.os.Build.VERSION.SDK_INT >= 18) {
      totalSpace = stat.getTotalBytes();
      freeSpace = stat.getFreeBytes();
    } else {
      long blockSize = stat.getBlockSize();
      totalSpace = blockSize * stat.getBlockCount();
      freeSpace = blockSize * stat.getAvailableBlocks();
    }
    WritableMap info = Arguments.createMap();
    info.putDouble("totalSpace", (double)totalSpace);   // Int32 too small, must use Double
    info.putDouble("freeSpace", (double)freeSpace);
    promise.resolve(info);
  }

  private void reject(Promise promise, Exception ex) {
    promise.reject(null, ex.getMessage());
  }

  @Override
  public Map<String, Object> getConstants() {
    final Map<String, Object> constants = new HashMap<>();
    constants.put(NSDocumentDirectory, 0);
    constants.put(NSDocumentDirectoryPath, this.getReactApplicationContext().getFilesDir().getAbsolutePath());
    constants.put(NSTemporaryDirectoryPath, null);
    File externalDirectory = this.getReactApplicationContext().getExternalFilesDir(null);
    if (externalDirectory != null) {
      constants.put(NSExternalDirectoryPath, externalDirectory.getAbsolutePath());
    } else {
      constants.put(NSExternalDirectoryPath, null);
    }
    constants.put(NSPicturesDirectoryPath, Environment.getExternalStoragePublicDirectory(Environment.DIRECTORY_PICTURES).getAbsolutePath());
    constants.put(NSCachesDirectoryPath, this.getReactApplicationContext().getCacheDir().getAbsolutePath());
    constants.put(NSFileTypeRegular, 0);
    constants.put(NSFileTypeDirectory, 1);
    return constants;
  }
}<|MERGE_RESOLUTION|>--- conflicted
+++ resolved
@@ -12,6 +12,7 @@
 import java.io.File;
 import java.io.FileOutputStream;
 import java.io.FileInputStream;
+import java.io.FileNotFoundException;
 import java.net.URL;
 
 import com.facebook.react.bridge.ReactApplicationContext;
@@ -57,10 +58,10 @@
       outputStream.write(bytes);
       outputStream.close();
 
-      callback.invoke(null, true, filepath);
-    } catch (Exception ex) {
-      ex.printStackTrace();
-      callback.invoke(makeErrorPayload(ex));
+      promise.resolve(null);
+    } catch (Exception ex) {
+      ex.printStackTrace();
+      reject(promise, ex);
     }
   }
 
@@ -219,21 +220,12 @@
 
   private void sendEvent(ReactContext reactContext, String eventName, @Nullable WritableMap params) {
     reactContext
-<<<<<<< HEAD
     .getJSModule(RCTNativeAppEventEmitter.class)
     .emit(eventName, params);
   }
 
   @ReactMethod
-  public void downloadFile(ReadableMap options, final Callback callback) {
-=======
-      .getJSModule(DeviceEventManagerModule.RCTDeviceEventEmitter.class)
-      .emit(eventName, params);
-  }
-
-  @ReactMethod
-  public void downloadFile(String urlStr, final String filepath, final int jobId, final Promise promise) {
->>>>>>> 3285c3d3
+  public void downloadFile(ReadableMap options, final Promise promise) {
     try {
       File file = new File(options.getString("toFile"));
       URL url = new URL(options.getString("fromUrl"));
@@ -340,8 +332,17 @@
     promise.resolve(info);
   }
 
-  private void reject(Promise promise, Exception ex) {
+  private void reject(Promise promise, String filepath, Exception ex) {
+    if (ex instanceof FileNotFoundException) {
+      rejectFileNotFound(promise, filepath);
+      return;
+    }
+
     promise.reject(null, ex.getMessage());
+  }
+
+  private void rejectFileNotFound(Promise promise, String filepath) {
+    promise.reject("ENOENT", "ENOENT: no such file or directory, open '" + filepath + "'");
   }
 
   @Override
