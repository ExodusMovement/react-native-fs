package com.rnfs;

import java.io.File;
import java.net.URL;
import java.util.*;

import com.facebook.react.bridge.ReadableMap;

public class DownloadParams {
  public interface OnTaskCompleted {
    void onTaskCompleted(DownloadResult res);
  }

  public interface OnDownloadBegin {
    void onDownloadBegin(int statusCode, int contentLength, Map<String, String> headers);
  }

  public interface OnDownloadProgress {
    void onDownloadProgress(int contentLength, int bytesWritten);
  }

  public URL src;
  public File dest;
<<<<<<< HEAD
  public ReadableMap headers;
=======
  public float progressDivider;
>>>>>>> 5d8a8908
  public OnTaskCompleted onTaskCompleted;
  public OnDownloadBegin onDownloadBegin;
  public OnDownloadProgress onDownloadProgress;
}<|MERGE_RESOLUTION|>--- conflicted
+++ resolved
@@ -21,11 +21,8 @@
 
   public URL src;
   public File dest;
-<<<<<<< HEAD
   public ReadableMap headers;
-=======
   public float progressDivider;
->>>>>>> 5d8a8908
   public OnTaskCompleted onTaskCompleted;
   public OnDownloadBegin onDownloadBegin;
   public OnDownloadProgress onDownloadProgress;
