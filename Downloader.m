--- conflicted
+++ resolved
@@ -66,8 +66,25 @@
   }
 
   if ([_statusCode isEqualToNumber:[NSNumber numberWithInt:200]]) {
-    _bytesWritten = @(totalBytesWritten);
-    return _params.progressCallback(_contentLength, _bytesWritten);
+    [_fileHandle writeData:data];
+
+    _bytesWritten = [NSNumber numberWithLong:[_bytesWritten longValue] + data.length];
+
+    if (_params.progressDivider <= 1) {
+      return _params.progressCallback(_contentLength, _bytesWritten);
+    } else {
+      double doubleBytesWritten = (double)[_bytesWritten longValue];
+      double doubleContentLength = (double)[_contentLength longValue];
+      double doublePercents = doubleBytesWritten / doubleContentLength * 100;
+      NSNumber* progress = [NSNumber numberWithUnsignedInt: floor(doublePercents)];
+      if ([progress unsignedIntValue] % [_params.progressDivider integerValue] == 0) {
+        if (([progress unsignedIntValue] != [_lastProgressValue unsignedIntValue]) || ([_bytesWritten unsignedIntegerValue] == [_contentLength longValue])) {
+          NSLog(@"---Progress callback EMIT--- %zu", [progress unsignedIntValue]);
+          _lastProgressValue = [NSNumber numberWithUnsignedInt:[progress unsignedIntValue]];
+          return _params.progressCallback(_contentLength, _bytesWritten);
+        }
+      }
+    }
   }
 }
 
@@ -82,43 +99,12 @@
     NSLog(@"RNFS download: unable to move tempfile to destination. %@, %@", error, error.userInfo);
   }
 
-<<<<<<< HEAD
   return _params.completeCallback(_statusCode, _bytesWritten);
-=======
-  _statusCode = [NSNumber numberWithLong:httpUrlResponse.statusCode];
-  _contentLength = [NSNumber numberWithLong: httpUrlResponse.expectedContentLength];
-
-  return _params.beginCallback(_statusCode, _contentLength, httpUrlResponse.allHeaderFields);
->>>>>>> 5d8a8908
 }
 
 - (void)URLSession:(NSURLSession *)session downloadTask:(NSURLSessionTask *)downloadTask didCompleteWithError:(NSError *)error
 {
-<<<<<<< HEAD
   return _params.errorCallback(error);
-=======
-  if ([_statusCode isEqualToNumber:[NSNumber numberWithInt:200]]) {
-    [_fileHandle writeData:data];
-
-    _bytesWritten = [NSNumber numberWithLong:[_bytesWritten longValue] + data.length];
-
-    if (_params.progressDivider <= 1) {
-        return _params.progressCallback(_contentLength, _bytesWritten);
-    } else {
-        double doubleBytesWritten = (double)[_bytesWritten longValue];
-        double doubleContentLength = (double)[_contentLength longValue];
-        double doublePercents = doubleBytesWritten / doubleContentLength * 100;
-        NSNumber* progress = [NSNumber numberWithUnsignedInt: floor(doublePercents)];
-        if ([progress unsignedIntValue] % [_params.progressDivider integerValue] == 0) {
-            if (([progress unsignedIntValue] != [_lastProgressValue unsignedIntValue]) || ([_bytesWritten unsignedIntegerValue] == [_contentLength longValue])) {
-                NSLog(@"---Progress callback EMIT--- %zu", [progress unsignedIntValue]);
-                _lastProgressValue = [NSNumber numberWithUnsignedInt:[progress unsignedIntValue]];
-                return _params.progressCallback(_contentLength, _bytesWritten);
-            }
-        }
-    }
-  }
->>>>>>> 5d8a8908
 }
 
 
