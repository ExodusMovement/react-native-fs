--- conflicted
+++ resolved
@@ -39,17 +39,10 @@
       NSError* error = [NSError errorWithDomain:@"Downloader" code:NSURLErrorFileDoesNotExist
                                 userInfo:@{NSLocalizedDescriptionKey: [NSString stringWithFormat: @"Failed to write target file at path: %@", _params.toFile]}];
 
-<<<<<<< HEAD
     _params.errorCallback(error);
       return nil;
   } else {
     [_fileHandle closeFile];
-=======
-      return _params.errorCallback(error);
-    } else {
-      [_fileHandle closeFile];
-    }
->>>>>>> 3c751026
   }
 
   NSURLSessionConfiguration *config;
