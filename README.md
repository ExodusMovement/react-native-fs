--- conflicted
+++ resolved
@@ -661,8 +661,6 @@
 Invalid group identifier will cause a rejection.
 
 For more information read the [Adding an App to an App Group](https://developer.apple.com/library/content/documentation/Miscellaneous/Reference/EntitlementKeyReference/Chapters/EnablingAppSandbox.html#//apple_ref/doc/uid/TP40011195-CH4-SW19) section.
-<<<<<<< HEAD
-=======
 
 ## Background Downloads Tutorial (iOS)
 
@@ -692,7 +690,6 @@
 is triggered so don't do anything that might take a long time (like unzipping), you will be able to do it after the user re-launces the app,
 otherwide iOS will terminate your app.
 
->>>>>>> a991f17d
 
 ## Test / Demo app
 
