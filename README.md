--- conflicted
+++ resolved
@@ -654,11 +654,7 @@
 };
 ```
 
-<<<<<<< HEAD
-### (Android only) `getAllExternalFilesDirs(): Promise<string>`
-=======
-### `getAllExternalFilesDirs(): Promise<string[]>`
->>>>>>> bb822f50
+### (Android only) `getAllExternalFilesDirs(): Promise<string[]>`
 
 Returns an array with the absolute paths to application-specific directories on all shared/external storage devices where the application can place persistent files it owns. 
 
