'use strict';

// This file supports both iOS and Android

// Stop bluebird going nuts because it can't find "self"
if (typeof self === 'undefined') {
  global.self = global;
}

var RNFSManager = require('react-native').NativeModules.RNFSManager;
var NativeAppEventEmitter = require('react-native').NativeAppEventEmitter;
var Promise = require('bluebird');
var base64 = require('base-64');
var utf8 = require('utf8');

var _readDir = Promise.promisify(RNFSManager.readDir);
var _exists = Promise.promisify(RNFSManager.exists);
var _stat = Promise.promisify(RNFSManager.stat);
var _readFile = Promise.promisify(RNFSManager.readFile);
var _writeFile = Promise.promisify(RNFSManager.writeFile);
var _moveFile = Promise.promisify(RNFSManager.moveFile);
var _unlink = Promise.promisify(RNFSManager.unlink);
var _mkdir = Promise.promisify(RNFSManager.mkdir);
var _downloadFile = Promise.promisify(RNFSManager.downloadFile);
var _uploadFiles = RNFSManager.uploadFiles ? Promise.promisify(RNFSManager.uploadFiles) : function () { return Promise.reject('Not implemented on Android') };
var _pathForBundle = Promise.promisify(RNFSManager.pathForBundle);
var _getFSInfo = Promise.promisify(RNFSManager.getFSInfo);

var convertError = (err) => {
  if (err.isOperational && err.cause) {
    err = err.cause;
  }

  var error = new Error(err.description || err.message);
  error.code = err.code;
  throw error;
};

var NSFileTypeRegular = RNFSManager.NSFileTypeRegular;
var NSFileTypeDirectory = RNFSManager.NSFileTypeDirectory;

var jobId = 0;

var getJobId = () => {
  jobId += 1;
  return jobId;
};

var RNFS = {

  readDir(dirpath) {
    return _readDir(dirpath)
      .then(files => {
        return files.map(file => ({
          name: file.name,
          path: file.path,
          size: file.size,
          isFile: () => file.type === NSFileTypeRegular,
          isDirectory: () => file.type === NSFileTypeDirectory,
        }));
      })
      .catch(convertError);
  },

  // Node style version (lowercase d). Returns just the names
  readdir(dirpath) {
    return RNFS.readDir(dirpath)
      .then(files => {
        return files.map(file => file.name);
      });
  },

  stat(filepath) {
    return _stat(filepath)
      .then((result) => {
        return {
          'ctime': new Date(result.ctime * 1000),
          'mtime': new Date(result.mtime * 1000),
          'size': result.size,
          'mode': result.mode,
          isFile: () => result.type === NSFileTypeRegular,
          isDirectory: () => result.type === NSFileTypeDirectory,
        };
      })
      .catch(convertError);
  },

  exists(filepath) {
    return _exists(filepath)
      .catch(convertError);
  },

  readFile(filepath, encoding) {
    if (!encoding) encoding = 'utf8';

    return _readFile(filepath)
      .then((b64) => {
        var contents;

        if (encoding === 'utf8') {
          contents = utf8.decode(base64.decode(b64));
        } else if (encoding === 'ascii') {
          contents = base64.decode(b64);
        } else if (encoding === 'base64') {
          contents = b64;
        } else {
          throw new Error('Invalid encoding type "' + encoding + '"');
        }

        return contents;
      })
      .catch(convertError);
  },

  writeFile(filepath, contents, encoding, options) {
    var b64;

    if (!encoding) encoding = 'utf8';

    if (encoding === 'utf8') {
      b64 = base64.encode(utf8.encode(contents));
    } else if (encoding === 'ascii') {
      b64 = base64.encode(contents);
    } else if (encoding === 'base64') {
      b64 = contents;
    } else {
      throw new Error('Invalid encoding type "' + encoding + '"');
    }

    return _writeFile(filepath, b64, options)
      .catch(convertError);
  },

  moveFile(filepath, destPath) {
    return _moveFile(filepath, destPath)
      .catch(convertError);
  },

  pathForBundle(bundleName) {
    return _pathForBundle(bundleName);
  },

  getFSInfo() {
    return _getFSInfo()
      .catch(convertError);
  },

  unlink(filepath) {
    return _unlink(filepath)
      .catch(convertError);
  },

  mkdir(filepath, excludeFromBackup) {
    excludeFromBackup = !!excludeFromBackup;
    return _mkdir(filepath, excludeFromBackup)
      .catch(convertError);
  },

<<<<<<< HEAD
  downloadFile(options) {
    if (arguments.length > 1) {
      console.warn('Deprecated: Please see updated docs for `downloadFile`');

      options = {
        fromUrl: arguments[0],
        toFile: arguments[1],
        begin: arguments[2],
        progress: arguments[3]
      };
    }

    if (typeof options !== 'object') throw new Error('downloadFile: Invalid value for argument `options`');
    if (typeof options.fromUrl !== 'string') throw new Error('downloadFile: Invalid value for property `fromUrl`');
    if (typeof options.toFile !== 'string') throw new Error('downloadFile: Invalid value for property `toFile`');
    if (options.headers && typeof options.headers !== 'object') throw new Error('downloadFile: Invalid value for property `headers`');
    if (options.background && typeof options.background !== 'boolean') throw new Error('downloadFile: Invalid value for property `background`');

=======
  downloadFile(fromUrl, toFile, begin, progress, progressDivider = 1) {
>>>>>>> 5d8a8908
    var jobId = getJobId();
    var subscriptions = [];

    if (options.begin) {
      subscriptions.push(NativeAppEventEmitter.addListener('DownloadBegin-' + jobId, options.begin));
    }

    if (options.progress) {
      subscriptions.push(NativeAppEventEmitter.addListener('DownloadProgress-' + jobId, options.progress));
    }

<<<<<<< HEAD
    var bridgeOptions = {
      jobId: jobId,
      fromUrl: options.fromUrl,
      toFile: options.toFile,
      headers: options.headers || {},
      background: !!options.background,
    };

    return _downloadFile(bridgeOptions)
=======
    return _downloadFile(fromUrl, toFile, jobId, progressDivider)
>>>>>>> 5d8a8908
      .then(res => {
        subscriptions.forEach(sub => sub.remove());
        return res;
      })
      .catch(convertError);
  },

  stopDownload(jobId) {
    RNFSManager.stopDownload(jobId);
  },

  uploadFiles(options) {
    var jobId = getJobId();
    var subscriptions = [];

    if (typeof options !== 'object') throw new Error('uploadFiles: Invalid value for argument `options`');
    if (typeof options.toUrl !== 'string') throw new Error('uploadFiles: Invalid value for property `toUrl`');
    if (!Array.isArray(options.files)) throw new Error('uploadFiles: Invalid value for property `files`');
    if (options.headers && typeof options.headers !== 'object') throw new Error('uploadFiles: Invalid value for property `headers`');
    if (options.fields && typeof options.fields !== 'object') throw new Error('uploadFiles: Invalid value for property `fields`');
    if (options.method && typeof options.method !== 'string') throw new Error('uploadFiles: Invalid value for property `method`');

    if (options.beginCallback) {
      subscriptions.push(NativeAppEventEmitter.addListener('UploadBegin-' + jobId, options.beginCallback));
    }

    if (options.progressCallback) {
      subscriptions.push(NativeAppEventEmitter.addListener('UploadProgress-' + jobId, options.progressCallback));
    }

    var bridgeOptions = {
      jobId: jobId,
      toUrl: options.toUrl,
      files: options.files,
      headers: options.headers || {},
      fields: options.fields || {},
      method: options.method || 'POST'
    };

    return _uploadFiles(bridgeOptions)
      .then(res => {
        subscriptions.forEach(sub => sub.remove());
        return res;
      });
  },

  stopUpload(jobId) {
    RNFSManager.stopUpload(jobId);
  },

  MainBundlePath: RNFSManager.MainBundlePath,
  CachesDirectoryPath: RNFSManager.NSCachesDirectoryPath,
  DocumentDirectoryPath: RNFSManager.NSDocumentDirectoryPath,
  ExternalDirectoryPath: RNFSManager.NSExternalDirectoryPath,
  TemporaryDirectoryPath: RNFSManager.NSTemporaryDirectoryPath,
  LibraryDirectoryPath: RNFSManager.NSLibraryDirectoryPath,
  PicturesDirectoryPath: RNFSManager.NSPicturesDirectoryPath
};

module.exports = RNFS;<|MERGE_RESOLUTION|>--- conflicted
+++ resolved
@@ -22,7 +22,7 @@
 var _unlink = Promise.promisify(RNFSManager.unlink);
 var _mkdir = Promise.promisify(RNFSManager.mkdir);
 var _downloadFile = Promise.promisify(RNFSManager.downloadFile);
-var _uploadFiles = RNFSManager.uploadFiles ? Promise.promisify(RNFSManager.uploadFiles) : function () { return Promise.reject('Not implemented on Android') };
+var _uploadFiles = RNFSManager.uploadFiles ? Promise.promisify(RNFSManager.uploadFiles) : function () { return Promise.reject('Not implemented on Android'); };
 var _pathForBundle = Promise.promisify(RNFSManager.pathForBundle);
 var _getFSInfo = Promise.promisify(RNFSManager.getFSInfo);
 
@@ -156,7 +156,6 @@
       .catch(convertError);
   },
 
-<<<<<<< HEAD
   downloadFile(options) {
     if (arguments.length > 1) {
       console.warn('Deprecated: Please see updated docs for `downloadFile`');
@@ -174,10 +173,8 @@
     if (typeof options.toFile !== 'string') throw new Error('downloadFile: Invalid value for property `toFile`');
     if (options.headers && typeof options.headers !== 'object') throw new Error('downloadFile: Invalid value for property `headers`');
     if (options.background && typeof options.background !== 'boolean') throw new Error('downloadFile: Invalid value for property `background`');
-
-=======
-  downloadFile(fromUrl, toFile, begin, progress, progressDivider = 1) {
->>>>>>> 5d8a8908
+    if (options.progressDivider && typeof options.progressDivider !== 'number') throw new Error('downloadFile: Invalid value for property `progressDivider`');
+
     var jobId = getJobId();
     var subscriptions = [];
 
@@ -189,19 +186,16 @@
       subscriptions.push(NativeAppEventEmitter.addListener('DownloadProgress-' + jobId, options.progress));
     }
 
-<<<<<<< HEAD
     var bridgeOptions = {
       jobId: jobId,
       fromUrl: options.fromUrl,
       toFile: options.toFile,
       headers: options.headers || {},
       background: !!options.background,
+      progressDivider: options.progressDivider || 1
     };
 
     return _downloadFile(bridgeOptions)
-=======
-    return _downloadFile(fromUrl, toFile, jobId, progressDivider)
->>>>>>> 5d8a8908
       .then(res => {
         subscriptions.forEach(sub => sub.remove());
         return res;
