--- conflicted
+++ resolved
@@ -30,15 +30,10 @@
   },
   "devDependencies": {
     "flow-bin": "0.28.0",
-<<<<<<< HEAD
     "react": "^16.2.0",
     "react-native": "^0.51.0",
     "prop-types": "15.6.0",
     "create-react-class": "^15.6.2"
-=======
-    "react": "^16.0.0",
-    "react-native": "^0.45.0"
->>>>>>> e20241e4
   },
   "peerDependencies": {
     "react": "^16.2.0",
